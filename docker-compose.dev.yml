services:
  # PostgreSQL Database
  postgres:
    image: postgres:16-alpine
    container_name: skillyug-postgres-dev
    restart: unless-stopped
    environment:
      POSTGRES_DB: skillyug_dev
      POSTGRES_USER: skillyug_user
      POSTGRES_PASSWORD: skillyug_dev_password
      POSTGRES_HOST_AUTH_METHOD: trust
    ports:
      - "5432:5432"
    volumes:
      - postgres_dev_data:/var/lib/postgresql/data
    networks:
      - skillyug-dev-network
    healthcheck:
      test: [ "CMD-SHELL", "pg_isready -U skillyug_user -d skillyug_dev" ]
      interval: 10s
      timeout: 5s
      retries: 5

  # Redis for Development
  redis:
    image: redis:7.2-alpine
    container_name: skillyug-redis-dev
    restart: unless-stopped
    ports:
      - "6379:6379"
    volumes:
      - redis_dev_data:/data
    networks:
      - skillyug-dev-network
    healthcheck:
      test: [ "CMD", "redis-cli", "ping" ]
      interval: 10s
      timeout: 3s
      retries: 5

  # ChromaDB for Development (Course Recommendations)
  chromadb:
    image: chromadb/chroma:0.4.15
    container_name: skillyug-chromadb-dev
    restart: unless-stopped
    ports:
      - "8000:8000"
    volumes:
      - chroma_dev_data:/chroma/chroma
    environment:
      - IS_PERSISTENT=TRUE
      - PERSIST_DIRECTORY=/chroma/chroma
      - ANONYMIZED_TELEMETRY=FALSE
    networks:
      - skillyug-dev-network
    healthcheck:
      test: ["CMD", "wget", "--no-verbose", "--tries=1", "--spider", "http://localhost:8000/api/v1/heartbeat"]
      interval: 30s
      timeout: 10s
      retries: 3

  # Backend Development Service with Hot Reload
  backend:
    build:
      context: ./Backend
      dockerfile: Dockerfile.dev
    container_name: skillyug-backend-dev
    restart: unless-stopped
    environment:
      NODE_ENV: development
      PORT: 5000
      DATABASE_URL: postgresql://skillyug_user:skillyug_dev_password@postgres:5432/skillyug_dev?schema=public
      REDIS_URL: redis://redis:6379
      CHROMADB_URL: http://chromadb:8000
      RECOMMENDATION_ENGINE_URL: http://recommendation-engine:8003
      JWT_SECRET: your-super-secret-jwt-key-for-development-min-32-chars
      AUTH_SECRET: your-super-secret-auth-key-for-development
      RAZORPAY_KEY: your_razorpay_key_here
      RAZORPAY_SECRET: your_razorpay_secret_here
<<<<<<< HEAD
      HUGGINGFACE_API_KEY: ${HUGGINGFACE_API_KEY:-}
      FRONTEND_URL: http://localhost:3000
=======
      FRONTEND_URL: http://frontend:3000
>>>>>>> 519e7f2f
      # Email development settings
      EMAIL_HOST: smtp.mailtrap.io
      EMAIL_PORT: 587
      EMAIL_USER: your_mailtrap_user
      EMAIL_PASS: your_mailtrap_password
    ports:
      - "5000:5000"
      - "9229:9229" # Node.js debugging port
    volumes:
      - ./Backend:/app
      - /app/node_modules
      - ./Backend/uploads:/app/uploads
    networks:
      - skillyug-dev-network
    depends_on:
      postgres:
        condition: service_healthy
      redis:
        condition: service_healthy
<<<<<<< HEAD
      chromadb:
        condition: service_healthy
    command: ["pnpm", "dev"]
=======
    command: [ "pnpm", "dev" ]
>>>>>>> 519e7f2f

  # Frontend Development Service with Hot Reload
  frontend:
    build:
      context: ./frontend-nextjs
      dockerfile: Dockerfile.dev
    container_name: skillyug-frontend-dev
    restart: unless-stopped
    environment:
      NODE_ENV: development
      NEXT_PUBLIC_API_URL: http://backend:5000/api
      NEXT_PUBLIC_BACKEND_URL: http://backend:5000
      NEXT_PUBLIC_RAZORPAY_KEY: your_razorpay_key_here
      NEXTAUTH_URL: http://frontend:3000
      NEXTAUTH_SECRET: your-super-secret-nextauth-key-for-development
      DATABASE_URL: postgresql://skillyug_user:skillyug_dev_password@postgres:5432/skillyug_dev?schema=public
      RECOMMENDATION_ENGINE_URL: http://recommendation-engine:8003
    ports:
      - "3000:3000"
    volumes:
      - ./frontend-nextjs:/app
      - /app/node_modules
    networks:
      - skillyug-dev-network
    depends_on:
      - backend
      - postgres
    command: [ "pnpm", "dev" ]

  # Database Migration Service
  migrate:
    build:
      context: ./Backend
      dockerfile: Dockerfile.dev
    container_name: skillyug-migrate-dev
    environment:
      DATABASE_URL: postgresql://skillyug_user:skillyug_dev_password@postgres:5432/skillyug_dev?schema=public
    volumes:
      - ./Backend:/app
      - /app/node_modules
    networks:
      - skillyug-dev-network
    depends_on:
      postgres:
        condition: service_healthy
    command: [ "pnpm", "db:migrate" ]
    restart: "no"

  # Database Seeding Service
  seed:
    build:
      context: ./Backend
      dockerfile: Dockerfile.dev
    container_name: skillyug-seed-dev
    environment:
      DATABASE_URL: postgresql://skillyug_user:skillyug_dev_password@postgres:5432/skillyug_dev?schema=public
    volumes:
      - ./Backend:/app
      - /app/node_modules
    networks:
      - skillyug-dev-network
    depends_on:
      migrate:
        condition: service_completed_successfully
    command: [ "pnpm", "db:seed" ]
    restart: "no"

  # Prisma Studio for Database Management
  prisma-studio:
    build:
      context: ./Backend
      dockerfile: Dockerfile.dev
    container_name: skillyug-prisma-studio-dev
    restart: unless-stopped
    environment:
      DATABASE_URL: postgresql://skillyug_user:skillyug_dev_password@postgres:5432/skillyug_dev?schema=public
    ports:
      - "5555:5555"
    volumes:
      - ./Backend:/app
      - /app/node_modules
    networks:
      - skillyug-dev-network
    depends_on:
      postgres:
        condition: service_healthy
    command: [ "pnpm", "db:studio" ]

  # Course Recommendation Engine Service
  recommendation-engine:
    build:
      context: ./recommendation-engine
      dockerfile: Dockerfile
    container_name: skillyug-recommendation-engine-dev
    restart: unless-stopped
    environment:
      NODE_ENV: development
      PORT: 8003
      CHROMA_HOST: chromadb
      CHROMA_PORT: 8000
      CHROMA_COLLECTION_NAME: course_embeddings_dev
      MODEL_CACHE_DIR: /app/models/cache
      COURSE_CATALOG_PATH: /app/data/course-catalog.pdf
      MAX_RECOMMENDATIONS: 5
      MIN_SIMILARITY_THRESHOLD: 0.7
      LOG_LEVEL: info
      DEVICE: cpu
      MAX_SEQUENCE_LENGTH: 512
    ports:
      - "8003:8003"
    volumes:
      - ./recommendation-engine:/app
      - /app/node_modules
      - recommendation_models_cache:/app/models/cache
      - ./recommendation-engine/data:/app/data
    networks:
      - skillyug-dev-network
    depends_on:
      chromadb:
        condition: service_healthy
    healthcheck:
      test: ["CMD", "curl", "-f", "http://localhost:8003/health"]
      interval: 30s
      timeout: 10s
      retries: 3
      start_period: 60s

# Named volumes for development persistent data
volumes:
  postgres_dev_data:
    name: skillyug_postgres_dev_data
  redis_dev_data:
    name: skillyug_redis_dev_data
  chroma_dev_data:
    name: skillyug_chroma_dev_data
  recommendation_models_cache:
    name: skillyug_recommendation_models_cache

# Development network
networks:
  skillyug-dev-network:
    name: skillyug-dev-network
    driver: bridge<|MERGE_RESOLUTION|>--- conflicted
+++ resolved
@@ -77,12 +77,8 @@
       AUTH_SECRET: your-super-secret-auth-key-for-development
       RAZORPAY_KEY: your_razorpay_key_here
       RAZORPAY_SECRET: your_razorpay_secret_here
-<<<<<<< HEAD
       HUGGINGFACE_API_KEY: ${HUGGINGFACE_API_KEY:-}
-      FRONTEND_URL: http://localhost:3000
-=======
       FRONTEND_URL: http://frontend:3000
->>>>>>> 519e7f2f
       # Email development settings
       EMAIL_HOST: smtp.mailtrap.io
       EMAIL_PORT: 587
@@ -102,13 +98,9 @@
         condition: service_healthy
       redis:
         condition: service_healthy
-<<<<<<< HEAD
       chromadb:
         condition: service_healthy
     command: ["pnpm", "dev"]
-=======
-    command: [ "pnpm", "dev" ]
->>>>>>> 519e7f2f
 
   # Frontend Development Service with Hot Reload
   frontend:
